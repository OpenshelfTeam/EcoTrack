import { BrowserRouter as Router, Routes, Route, Navigate } from 'react-router-dom';
import { QueryClient, QueryClientProvider } from '@tanstack/react-query';
import { AuthProvider } from './contexts/AuthContext';
import { ProtectedRoute } from './components/ProtectedRoute';
import { LoginPage } from './pages/LoginPage';
import { RegisterPage } from './pages/RegisterPage';
import { DashboardPage } from './pages/DashboardPage';
import { ProfilePage } from './pages/ProfilePage';
import { BinsPage } from './pages/BinsPage';
import { TicketsPage } from './pages/TicketsPage';
import { PaymentsPage } from './pages/PaymentsPage';
import { RoutesPage } from './pages/RoutesPage';
import { CollectionsPage } from './pages/CollectionsPage';
import { AnalyticsPage } from './pages/AnalyticsPage';
import { FeedbackPage } from './pages/FeedbackPage';
import { NotificationsPage } from './pages/NotificationsPage';
import { PickupsPage } from './pages/PickupsPage';
import { UsersPage } from './pages/UsersPage';
<<<<<<< HEAD
import { MapPage } from './pages/MapPage';
=======
import { BinRequestsPage } from './pages/BinRequestsPage';
import { DeliveriesPage } from './pages/DeliveriesPage';
>>>>>>> 6a0699ca

const queryClient = new QueryClient({
  defaultOptions: {
    queries: {
      refetchOnWindowFocus: false,
      retry: 1,
    },
  },
});

function App() {
  return (
    <QueryClientProvider client={queryClient}>
      <AuthProvider>
        <Router>
          <Routes>
            <Route path="/" element={<Navigate to="/dashboard" replace />} />
            <Route path="/login" element={<LoginPage />} />
            <Route path="/register" element={<RegisterPage />} />
            <Route
              path="/dashboard"
              element={
                <ProtectedRoute>
                  <DashboardPage />
                </ProtectedRoute>
              }
            />
            <Route
              path="/profile"
              element={
                <ProtectedRoute>
                  <ProfilePage />
                </ProtectedRoute>
              }
            />
            <Route
              path="/pickups"
              element={
                <ProtectedRoute allowedRoles={['resident']}>
                  <PickupsPage />
                </ProtectedRoute>
              }
            />
            <Route
              path="/bins"
              element={
                <ProtectedRoute>
                  <BinsPage />
                </ProtectedRoute>
              }
            />
            <Route
              path="/tickets"
              element={
                <ProtectedRoute>
                  <TicketsPage />
                </ProtectedRoute>
              }
            />
            <Route
              path="/payments"
              element={
                <ProtectedRoute>
                  <PaymentsPage />
                </ProtectedRoute>
              }
            />
            <Route
              path="/routes"
              element={
                <ProtectedRoute allowedRoles={['collector', 'authority', 'operator', 'admin']}>
                  <RoutesPage />
                </ProtectedRoute>
              }
            />
            <Route
              path="/map"
              element={
                <ProtectedRoute allowedRoles={['collector']}>
                  <MapPage />
                </ProtectedRoute>
              }
            />
            <Route
              path="/collections"
              element={
                <ProtectedRoute allowedRoles={['collector', 'authority', 'admin']}>
                  <CollectionsPage />
                </ProtectedRoute>
              }
            />
            <Route
              path="/analytics"
              element={
                <ProtectedRoute allowedRoles={['authority', 'admin']}>
                  <AnalyticsPage />
                </ProtectedRoute>
              }
            />
            <Route
              path="/feedback"
              element={
                <ProtectedRoute>
                  <FeedbackPage />
                </ProtectedRoute>
              }
            />
            <Route
              path="/notifications"
              element={
                <ProtectedRoute>
                  <NotificationsPage />
                </ProtectedRoute>
              }
            />
            <Route
              path="/users"
              element={
                <ProtectedRoute allowedRoles={['operator', 'admin']}>
                  <UsersPage />
                </ProtectedRoute>
              }
            />
            <Route
              path="/bin-requests"
              element={
                <ProtectedRoute>
                  <BinRequestsPage />
                </ProtectedRoute>
              }
            />
            <Route
              path="/deliveries"
              element={
                <ProtectedRoute>
                  <DeliveriesPage />
                </ProtectedRoute>
              }
            />
            <Route path="*" element={<Navigate to="/dashboard" replace />} />
          </Routes>
        </Router>
      </AuthProvider>
    </QueryClientProvider>
  );
}

export default App;<|MERGE_RESOLUTION|>--- conflicted
+++ resolved
@@ -16,12 +16,9 @@
 import { NotificationsPage } from './pages/NotificationsPage';
 import { PickupsPage } from './pages/PickupsPage';
 import { UsersPage } from './pages/UsersPage';
-<<<<<<< HEAD
 import { MapPage } from './pages/MapPage';
-=======
 import { BinRequestsPage } from './pages/BinRequestsPage';
 import { DeliveriesPage } from './pages/DeliveriesPage';
->>>>>>> 6a0699ca
 
 const queryClient = new QueryClient({
   defaultOptions: {
