--- conflicted
+++ resolved
@@ -14,11 +14,8 @@
   Menu,
   X,
   BarChart3,
-<<<<<<< HEAD
   Users,
-=======
   Package,
->>>>>>> 6a0699ca
 } from 'lucide-react';
 import { useAuth } from '../contexts/AuthContext';
 
